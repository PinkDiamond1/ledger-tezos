/*******************************************************************************
*   (c) 2021 Zondax GmbH
*
*  Licensed under the Apache License, Version 2.0 (the "License");
*  you may not use this file except in compliance with the License.
*  You may obtain a copy of the License at
*
*      http://www.apache.org/licenses/LICENSE-2.0
*
*  Unless required by applicable law or agreed to in writing, software
*  distributed under the License is distributed on an "AS IS" BASIS,
*  WITHOUT WARRANTIES OR CONDITIONS OF ANY KIND, either express or implied.
*  See the License for the specific language governing permissions and
*  limitations under the License.
********************************************************************************/
use zeroize::{Zeroize, Zeroizing};

use super::{bip32::BIP32Path, Curve, Mode};
use crate::{
    errors::Error,
    hash::HasherId,
    raw::{cx_ecfp_private_key_t, cx_ecfp_public_key_t},
};

use core::{mem::MaybeUninit, ptr::addr_of_mut};

#[derive(Clone, Copy)]
pub struct PublicKey(cx_ecfp_public_key_t);

impl PublicKey {
    pub fn compress(&mut self) -> Result<(), Error> {
        match self.curve() {
            Curve::Ed25519 => {
                let comp_len = cx_edward_compress_point(Curve::Ed25519, &mut self.0.W[..])?;
                self.0.W_len = comp_len as _;

                Ok(())
            }
            _ => Ok(()),
        }
    }

    pub fn curve(&self) -> Curve {
        use core::convert::TryFrom;

        match Curve::try_from(self.0.curve as u8) {
            Ok(c) => c,
            //SAFE: we checked the curve already
            // nobody else can write this legally
            Err(_) => unsafe { core::hint::unreachable_unchecked() },
        }
    }

    pub fn len(&self) -> usize {
        self.0.W_len as usize
    }
}

impl AsRef<[u8]> for PublicKey {
    fn as_ref(&self) -> &[u8] {
        &self.0.W[..self.0.W_len as usize]
    }
}

pub struct SecretKey<const B: usize> {
    mode: Mode,
    curve: Curve,
    path: BIP32Path<B>,
}

impl<const B: usize> SecretKey<B> {
    pub const fn new(mode: Mode, curve: Curve, path: BIP32Path<B>) -> Self {
        Self { mode, curve, path }
    }

    pub const fn curve(&self) -> Curve {
        self.curve
    }

    #[inline(never)]
    fn generate(&self) -> Result<Zeroizing<cx_ecfp_private_key_t>, Error> {
        let mut out = MaybeUninit::uninit();

        self.generate_into(&mut out)?;

        Ok(Zeroizing::new(unsafe { out.assume_init() }))
    }

    fn generate_into(&self, out: &mut MaybeUninit<cx_ecfp_private_key_t>) -> Result<(), Error> {
        zemu_sys::zemu_log_stack("SecretKey::generate_into\x00");
        // Prepare secret key data with the ledger's key
        let mut sk_data = [0; 64];

        super::bindings::os_perso_derive_node_with_seed_key(
            self.mode,
            self.curve,
            &self.path,
            &mut sk_data,
        )?;

        // Use the secret key data to prepare a secret key
        let sk_r = cx_ecfp_init_private_key_into(self.curve, Some(&sk_data[..]), out);
        // let's zeroize the sk_data right away before we return
        sk_data.zeroize();

        sk_r
    }

    #[inline(never)]
    pub fn public(&self) -> Result<PublicKey, Error> {
        let mut out = MaybeUninit::uninit();

        self.public_into(&mut out)?;

        //this is safe as the call above initialized it
        Ok(unsafe { out.assume_init() })
    }

    #[inline(never)]
    pub fn public_into(&self, out: &mut MaybeUninit<PublicKey>) -> Result<(), Error> {
        zemu_sys::zemu_log_stack("SecretKey::public_into\x00");

        let pk = {
            let out = out.as_mut_ptr();

            unsafe {
                //retrive the inner section and cast it as MaybeUninit
                match addr_of_mut!((*out).0).cast::<MaybeUninit<_>>().as_mut() {
                    Some(ptr) => ptr,
                    None => core::hint::unreachable_unchecked(), //pointer is guaranteed valid
                }
            }
        };

        let mut sk = MaybeUninit::uninit();
        //get keypair with the generated secret key
        // discard secret key as it's not necessary anymore
        cx_ecfp_generate_pair_into(Some(self), self.curve, &mut sk, pk)?;
        //SAFE: sk is initialized
        unsafe { sk.assume_init() }.zeroize();

        Ok(())
    }

    #[inline(never)]
    pub fn sign<H>(&self, data: &[u8], out: &mut [u8]) -> Result<usize, Error>
    where
        H: HasherId,
        H::Id: Into<u8>,
    {
        let crv = self.curve;
        if crv.is_weirstrass() {
            let (parity, size) = bindings::cx_ecdsa_sign::<H, B>(self, data, out)?;
            if parity {
                out[0] |= 0x01;
            }

            Ok(size)
        } else if crv.is_twisted_edward() {
            bindings::cx_eddsa_sign(self, data, out)
        } else if crv.is_montgomery() {
            todo!("montgomery sign")
        } else {
            todo!("unknown signature type")
        }
    }
}

mod bindings {
    #![allow(unused_imports)]

    use super::{Curve, Error, HasherId, SecretKey};
    use crate::{
        errors::catch,
        raw::{cx_ecfp_private_key_t, cx_ecfp_public_key_t},
    };
    use core::mem::MaybeUninit;
    use zeroize::{Zeroize, Zeroizing};

    pub fn cx_edward_compress_point(curve: Curve, p: &mut [u8]) -> Result<usize, Error> {
        let curve: u8 = curve.into();

        cfg_if! {
            if #[cfg(any(nanos, nanox))] {
                match unsafe { crate::raw::cx_edwards_compress_point_no_throw(
                    curve as _,
                    p.as_mut_ptr() as *mut _,
                    p.len() as u32 as _
                )} {
                    0 => Ok(33),
                    err => Err(err.into())
                }
            } else {
                unimplemented!("edwards_compress_point called in non-bolos");
            }
        }
    }

    #[allow(dead_code)]
    pub fn cx_ecfp_init_private_key(
        curve: Curve,
        sk_data: Option<&[u8]>,
    ) -> Result<cx_ecfp_private_key_t, Error> {
        let mut out = MaybeUninit::uninit();
        cx_ecfp_init_private_key_into(curve, sk_data, &mut out)?;

        //this is safe because the data is now initialized
        Ok(unsafe { out.assume_init() })
    }

    pub fn cx_ecfp_init_private_key_into(
        curve: Curve,
        sk_data: Option<&[u8]>,
        out: &mut MaybeUninit<cx_ecfp_private_key_t>,
    ) -> Result<(), Error> {
        zemu_sys::zemu_log_stack("cx_ecfp_init_private_key_into\x00");
        let curve: u8 = curve.into();

        let sk_data: *const u8 = match sk_data {
            None => std::ptr::null(),
            Some(data) => data.as_ptr(),
        };

        let out = out.as_mut_ptr();

        cfg_if! {
            if #[cfg(any(nanos, nanox))] {
                match unsafe { crate::raw::cx_ecfp_init_private_key_no_throw(
                    curve as _,
                    sk_data as *const _,
                    32 as _,
                    out,
                )} {
                    0 => {},
                    err => return Err(err.into()),
                }
            } else {
                unimplemented!("init ecfp_private_key called in non-bolos");
            }
        }

        Ok(())
    }

    pub fn cx_ecfp_generate_pair_into<const B: usize>(
        sk: Option<&SecretKey<B>>,
        curve: Curve,
        out_sk: &mut MaybeUninit<cx_ecfp_private_key_t>,
        out_pk: &mut MaybeUninit<cx_ecfp_public_key_t>,
    ) -> Result<(), Error> {
        zemu_sys::zemu_log_stack("cx_ecfp_generate_pair\x00");
        let curve: u8 = curve.into();

        let keep = match sk {
            Some(sk) => {
                sk.generate_into(out_sk)?;
                true
            }
            None => {
                //no need to write in `raw_sk`,
                // since the function below will override everything
                false
            }
        };

        let raw_sk = out_sk.as_mut_ptr();
        let pk = out_pk.as_mut_ptr();

        cfg_if! {
<<<<<<< HEAD
            if #[cfg(any(nanos, nanox))] {
=======
            if #[cfg(nanox)] {
                let might_throw = || unsafe {
                    crate::raw::cx_ecfp_generate_pair(
                        curve as _,
                        pk,
                        raw_sk,
                        keep as u8 as _,
                    );
                };

                catch(might_throw)?;
            } else if #[cfg(nanos)] {
>>>>>>> dd4107fe
                match unsafe { crate::raw::cx_ecfp_generate_pair_no_throw(
                    curve as _,
                    pk,
                    raw_sk,
                    keep,
                )} {
                    0 => (),
                    err => return Err(err.into()),
                }
            } else {
                unimplemented!("generate_ecfp_keypair called in non-bolos");
            }
        }

        Ok(())
    }

    //first item says if Y is odd when computing k.G
    // second item in the tuple is the number of bytes written to `sig_out`
    pub fn cx_ecdsa_sign<H, const B: usize>(
        sk: &SecretKey<B>,
        data: &[u8],
        sig_out: &mut [u8],
    ) -> Result<(bool, usize), Error>
    where
        H: HasherId,
        H::Id: Into<u8>,
    {
        use crate::raw::CX_RND_RFC6979;

        let id: u8 = H::id().into();

        let crv = sk.curve;

        let mut raw_sk = sk.generate()?;
        let raw_sk: *mut cx_ecfp_private_key_t = &mut *raw_sk;
        let raw_sk = raw_sk as *const _;

        let (data, data_len) = (data.as_ptr(), data.len() as u32);
        let sig = sig_out.as_mut_ptr();

        let mut sig_len = match crv.domain_length() {
            Some(n) => 6 + 2 * (n + 1),
            None => sig_out.len(),
        } as u32;

        let mut info = 0;

        cfg_if! {
            if #[cfg(any(nanos, nanox))] {
                match unsafe { crate::raw::cx_ecdsa_sign_no_throw(
                    raw_sk,
                    CX_RND_RFC6979,
                    id as _,
                    data,
                    data_len as _,
                    sig,
                    &mut sig_len as *mut _,
                    &mut info as *mut u32 as *mut _,
                )} {
                    0 => {},
                    err => return Err(err.into()),
                }
            } else {
                unimplemented!("cx_ecdsa_sign called in not bolos")
            }
        }

        Ok((info == crate::raw::CX_ECCINFO_PARITY_ODD, sig_len as usize))
    }

    pub fn cx_eddsa_sign<const B: usize>(
        sk: &SecretKey<B>,
        data: &[u8],
        sig_out: &mut [u8],
    ) -> Result<usize, Error> {
        let id: u8 = crate::hash::Sha512::id().into();

        let crv = sk.curve;

        let mut raw_sk = sk.generate()?;
        let raw_sk: *mut cx_ecfp_private_key_t = &mut *raw_sk;
        let raw_sk = raw_sk as *const _;

        let (data, data_len) = (data.as_ptr(), data.len() as u32);
        let sig = sig_out.as_mut_ptr();

        let mut sig_len = match crv.domain_length() {
            Some(n) => 6 + 2 * (n + 1),
            None => sig_out.len(),
        } as u32;

        cfg_if! {
            if #[cfg(any(nanos, nanox))] {
                match unsafe { crate::raw::cx_eddsa_sign_no_throw(
                    raw_sk,
                    id as _,
                    data,
                    data_len as _,
                    sig,
                    sig_len as _,
                )} {
                    0 => {
                        let crv: u8 = crv.into();
                        match unsafe { crate::raw::cx_ecdomain_parameters_length(
                            crv as _,
                            &mut sig_len as *mut _
                        )} {
                            0 => {sig_len *= 2;},
                            err => return Err(err.into()),
                        }
                    },
                    err => return Err(err.into()),
                }
            } else {
                unimplemented!("cx_eddsa_sign called in not bolos")
            }
        }

        Ok(sig_len as usize)
    }
}
use bindings::*;<|MERGE_RESOLUTION|>--- conflicted
+++ resolved
@@ -267,22 +267,7 @@
         let pk = out_pk.as_mut_ptr();
 
         cfg_if! {
-<<<<<<< HEAD
-            if #[cfg(any(nanos, nanox))] {
-=======
-            if #[cfg(nanox)] {
-                let might_throw = || unsafe {
-                    crate::raw::cx_ecfp_generate_pair(
-                        curve as _,
-                        pk,
-                        raw_sk,
-                        keep as u8 as _,
-                    );
-                };
-
-                catch(might_throw)?;
-            } else if #[cfg(nanos)] {
->>>>>>> dd4107fe
+            if #[cfg(any(nanos, nanox))] {
                 match unsafe { crate::raw::cx_ecfp_generate_pair_no_throw(
                     curve as _,
                     pk,

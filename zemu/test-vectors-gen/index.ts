(async () => {
    let myArgs = process.argv.slice(2);

    const force = myArgs[0] == '-f';
    if (force) {
        myArgs = myArgs.slice(1); //chop off the -f
    }

    const options: {[index: string]: string} = {
        // "simple": "./simple.ts",
        "legacy": "./legacy.ts",
<<<<<<< HEAD
        "activation": "./activate_account.ts",
=======
        "delegation": "./delegation.ts",
        "reveal": "./reveal.ts",
        "origination": "./origination.ts",
        "ballot": "./ballot.ts",
        "proposals": "./proposals.ts",
        "endorsement": "./endorsement.ts",
        "seed": "./seed_nonce_revelation.ts",
>>>>>>> fc3f383c
    };

    if (myArgs[0] === undefined) {
        myArgs[0] = "legacy"
    }

    const select = options[myArgs[0]]

    const filename = require('path').resolve(myArgs[1] ? myArgs[1] : `test-vectors/${myArgs[0]}.json`);

    const iters = myArgs[2] ? myArgs[2] : 10;

    if (select === undefined) {
        console.log(`Invalid option ${select} specified.`);
        console.log(`Available options: ${Object.keys(options)}`);
    } else {
        const fs = require('fs');
        console.log(`Generating ${iters} test vectors via ${myArgs[0]} and saving to ${filename}`)

        try {
            fs.accessSync(filename);
            //file exists
            if (force) {
                console.log(`${filename} exists but -f was passed so it will be overridden`)
                throw "forced generation"
            }

            console.log(`${filename} exists, pass '-f' as first argument to override`)
        } catch(no_exist) {
            const vectors = await require(select).run(iters);

            fs.writeFileSync(filename, JSON.stringify(vectors, null, 4));
            console.log(`Saved ${iters} test vectors to ${filename}`);
        }
    }
})();<|MERGE_RESOLUTION|>--- conflicted
+++ resolved
@@ -9,9 +9,7 @@
     const options: {[index: string]: string} = {
         // "simple": "./simple.ts",
         "legacy": "./legacy.ts",
-<<<<<<< HEAD
         "activation": "./activate_account.ts",
-=======
         "delegation": "./delegation.ts",
         "reveal": "./reveal.ts",
         "origination": "./origination.ts",
@@ -19,7 +17,6 @@
         "proposals": "./proposals.ts",
         "endorsement": "./endorsement.ts",
         "seed": "./seed_nonce_revelation.ts",
->>>>>>> fc3f383c
     };
 
     if (myArgs[0] === undefined) {
